--- conflicted
+++ resolved
@@ -43,12 +43,8 @@
     "@japa/plugin-adonisjs": "^4.0.0",
     "@japa/runner": "^3.1.4",
     "@japa/snapshot": "^2.0.6",
-<<<<<<< HEAD
     "@playwright/test": "^1.50.0",
-    "@swc/core": "1.10.14",
-=======
     "@swc/core": "1.11.1",
->>>>>>> 6838648f
     "@types/luxon": "^3.4.2",
     "@types/node": "^22.7.5",
     "eslint": "^9.12.0",
