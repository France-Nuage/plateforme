{
  "name": "@france-nuage/control-plane",
  "version": "0.0.0",
  "private": true,
  "type": "module",
  "license": "UNLICENSED",
  "scripts": {
    "start": "node bin/server.js",
    "build": "node ace build",
    "dev": "node ace serve --hmr",
    "test": "node ace test",
    "lint": "eslint .",
    "format": "prettier --write .",
    "typecheck": "tsc --noEmit"
  },
  "imports": {
    "#controllers/*": "./app/controllers/*.js",
    "#exceptions/*": "./app/exceptions/*.js",
    "#models/*": "./app/models/*.js",
    "#mails/*": "./app/mails/*.js",
    "#services/*": "./app/services/*.js",
    "#listeners/*": "./app/listeners/*.js",
    "#events/*": "./app/events/*.js",
    "#middleware/*": "./app/middleware/*.js",
    "#validators/*": "./app/validators/*.js",
    "#providers/*": "./providers/*.js",
    "#policies/*": "./app/policies/*.js",
    "#abilities/*": "./app/abilities/*.js",
    "#utils/*": "./app/utils/*.js",
    "#database/*": "./database/*.js",
    "#start/*": "./start/*.js",
    "#tests/*": "./tests/*.js",
    "#config/*": "./config/*.js"
  },
  "devDependencies": {
    "@adonisjs/assembler": "^7.8.2",
    "@adonisjs/eslint-config": "^2.0.0-beta.6",
    "@adonisjs/prettier-config": "^1.4.0",
    "@adonisjs/tsconfig": "^1.4.0",
    "@japa/api-client": "^3.0.0",
    "@japa/assert": "^4.0.0",
    "@japa/expect-type": "^2.0.2",
    "@japa/plugin-adonisjs": "^4.0.0",
    "@japa/runner": "^3.1.4",
    "@japa/snapshot": "^2.0.6",
<<<<<<< HEAD
    "@playwright/test": "^1.51.0",
    "@swc/core": "1.11.1",
=======
    "@swc/core": "1.11.13",
>>>>>>> cac3353d
    "@types/luxon": "^3.4.2",
    "@types/node": "^22.7.5",
    "eslint": "^9.12.0",
    "hot-hook": "^0.4.0",
    "pino-pretty": "^13.0.0",
    "prettier": "^3.3.3",
    "typescript": "~5.7.0"
  },
  "dependencies": {
    "@adonisjs/ally": "^5.0.2",
    "@adonisjs/auth": "^9.2.3",
    "@adonisjs/bouncer": "^3.1.4",
    "@adonisjs/core": "^6.14.1",
    "@adonisjs/cors": "^2.2.1",
    "@adonisjs/drive": "^3.2.0",
    "@adonisjs/i18n": "^2.1.1",
    "@adonisjs/limiter": "^2.3.2",
    "@adonisjs/lucid": "^21.3.0",
    "@adonisjs/mail": "^9.2.2",
    "@adonisjs/redis": "^9.1.0",
    "@adonisjs/transmit": "^2.0.2",
    "@aws-sdk/client-s3": "^3.696.0",
    "@aws-sdk/s3-request-presigner": "^3.696.0",
    "@france-nuage/types": "*",
    "@vinejs/vine": "^3.0.0",
    "axios": "^1.7.8",
    "edge.js": "^6.2.0",
    "luxon": "^3.5.0",
    "mjml": "^1.3.4",
    "nuxt": "3.6.0",
    "pg": "^8.13.1",
    "proxmox-api": "^1.1.1",
    "reflect-metadata": "^0.2.2",
    "stripe": "^17.4.0",
    "ts-node-maintained": "^10.9.4"
  },
  "hotHook": {},
  "overrides": {
    "strtok3": "8.0.1"
  },
  "resolutions": {
    "strtok3": "8.0.1"
  },
  "pnpm": {
    "overrides": {
      "strtok3": "8.0.1"
    }
  },
  "prettier": "@adonisjs/prettier-config"
}<|MERGE_RESOLUTION|>--- conflicted
+++ resolved
@@ -43,12 +43,8 @@
     "@japa/plugin-adonisjs": "^4.0.0",
     "@japa/runner": "^3.1.4",
     "@japa/snapshot": "^2.0.6",
-<<<<<<< HEAD
     "@playwright/test": "^1.51.0",
     "@swc/core": "1.11.1",
-=======
-    "@swc/core": "1.11.13",
->>>>>>> cac3353d
     "@types/luxon": "^3.4.2",
     "@types/node": "^22.7.5",
     "eslint": "^9.12.0",
