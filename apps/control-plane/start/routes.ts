/*
|--------------------------------------------------------------------------
| Routes file
|--------------------------------------------------------------------------
|
| The routes file is used for defining the HTTP routes.
|
*/

import router from '@adonisjs/core/services/router'
import { middleware } from '#start/kernel'
// import transmit from '@adonisjs/transmit/services/main'

// transmit.registerRoutes((route) => {
//   // Ensure you are authenticated to register your client
//   // route.middleware(middleware.auth())
//   // Add a throttle middleware to other transmit routes
//   // route.use(throttle)
// })

import { ComputeRoutes } from '#start/routes/compute_routes'
import { IamRoutes, RolesRoutes } from '#start/routes/iam_routes'
import { AuthRoutes } from '#start/routes/authentification_routes'
import { BillingRoute } from '#start/routes/billing_routes'
import { FolderRoutes } from '#start/routes/folder_routes'
import { OrganizationRoutes } from '#start/routes/organization_routes'
import { ProjectRoutes } from '#start/routes/project_routes'
import { PaymentMethodRoutes } from '#start/routes/payment_methods_routes'
import { ZoneRoutes } from '#start/routes/zone_routes'
import { MemberRoutes } from '#start/routes/member_routes'
import { RegionRoutes } from '#start/routes/region_routes'
import { QemuRoutes } from '#start/routes/qemu_routes'

AuthRoutes(router)
QemuRoutes(router)

router
  .group(() => {
    ComputeRoutes(router)
    IamRoutes(router)
    RolesRoutes(router)
    BillingRoute(router)
    OrganizationRoutes(router)
    FolderRoutes(router)
    ProjectRoutes(router)
    PaymentMethodRoutes(router)
    ZoneRoutes(router)
    MemberRoutes(router)
    RegionRoutes(router)
  })
<<<<<<< HEAD
  .prefix('api/internal')

router.get('/api/health', async ({ response }) => {
  return response.status(200).json({
    status: 'healthy',
    timestamp: new Date().toISOString(),
  })
})
=======
  .middleware([middleware.auth()])
>>>>>>> 6838648f
<|MERGE_RESOLUTION|>--- conflicted
+++ resolved
@@ -48,15 +48,4 @@
     MemberRoutes(router)
     RegionRoutes(router)
   })
-<<<<<<< HEAD
-  .prefix('api/internal')
-
-router.get('/api/health', async ({ response }) => {
-  return response.status(200).json({
-    status: 'healthy',
-    timestamp: new Date().toISOString(),
-  })
-})
-=======
-  .middleware([middleware.auth()])
->>>>>>> 6838648f
+  .middleware([middleware.auth()])