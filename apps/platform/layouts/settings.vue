--- conflicted
+++ resolved
@@ -61,34 +61,12 @@
     </TransitionRoot>
 
     <c-sidebar>
-<<<<<<< HEAD
-      <c-sidebar-navigation-group title="Projects">
-        <c-sidebar-navigation-item title="Home" icon="home-2-bold-duotone" to="/profile" :active="route.path === '/profile'" />
-        <c-sidebar-navigation-item title="Instances" icon="home-2-bold-duotone" to="/instances" :active="isActive('instances')" />
-        <template #footer>
-          <nuxt-link class="text-xs ml-2 text-gray-700 dark:text-gray-400 cursor-pointer">Tous les projets...</nuxt-link>
-        </template>
-      </c-sidebar-navigation-group>
-      <c-sidebar-navigation-group title="Organisations">
-        <c-sidebar-navigation-item
-          v-for="organization in organizations.slice(0, 5)"
-          :key="organization.id"
-          :title="organization.name"
-          icon="home-2-bold-duotone"
-          :to="`/settings/organizations/${organization.id}`"
-          :active="route.path === `/settings/organizations/${organization.id}`"
-        />
-        <template v-if="organizations.length > 5" #footer>
-          <nuxt-link class="text-xs ml-2 text-gray-700 dark:text-gray-400 cursor-pointer" to="/settings/organizations">Toutes les organisations...</nuxt-link>
-        </template>
-=======
 
       <c-sidebar-navigation-group>
         <button class="text-white text-sm text-start flex items-center gap-2" @click="$router.go(-1)">
           <Icon :name="`solar:backspace-bold-duotone`" size="1.3rem" style="color: #c1c1c1" />
           <span>Retour</span>
         </button>
->>>>>>> 30657ab0
       </c-sidebar-navigation-group>
 
       <c-sidebar-navigation-group title="Profile">
