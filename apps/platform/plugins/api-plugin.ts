import repositories from "../api";
import {nanoid} from "nanoid";
import {useAlerts} from "~/stores/alert";

export default defineNuxtPlugin((app) => {
  const config = useRuntimeConfig();
  const alerts = useAlerts();
  const route = app._route;
  const router = useRouter();
  const client = $fetch.create({
<<<<<<< HEAD
    baseURL: "http://localhost:3333/api/v1",
=======
    baseURL: config.public.apiUrl + '/api/v1',
>>>>>>> b334e063
    timeout: 5000,
    retry: 0,
    retryDelay: 5000,
    // withCredentials: true,
    headers: {
      "Content-Type": "application/json",
      Accept: "application/json",
      "x-request-id": nanoid(),
    },
    onRequest({ request, options, error }) {
      const newConfig = { ...config };
      const token = useCookie("token");
      const keySet = token.value;
      const organizationId = useCookie("organization");

      if (token.value === undefined) return newConfig;

      if (keySet) {
        options.headers.set("Authorization", `Bearer ${keySet}`);
      }

      options.headers.set("x-organization-id", organizationId.value);
      if ("project-id" in route.query) {
        options.headers.set("x-project-id", route.query["project-id"]);
      }
    },
    onResponseError(error) {
      const { request, response, options } = error;
      // Log error
      console.log(
        "[fetch response error]",
        request,
        response.status,
        response.body,
      );

      if (response.status === 401) {
        router.push("/auth/login");
      }

      if (response._data.errors) {
        response._data.errors.forEach((item) => {
          alerts.add({
            title: response.statusText,
            description: item.message,
          });
        });
      } else {
        alerts.add({
          title: response._data.name,
          description: response._data.message,
        });
      }

      return error;
    },
  });

  return {
    provide: {
      api: () => {
        return {
          ...repositories(client, config),
        };
      },
    },
  };
});<|MERGE_RESOLUTION|>--- conflicted
+++ resolved
@@ -1,56 +1,52 @@
-import repositories from "../api";
-import {nanoid} from "nanoid";
-import {useAlerts} from "~/stores/alert";
+import repositories from '../api';
+import { nanoid } from 'nanoid';
+import { useAlerts } from "~/stores/alert";
 
 export default defineNuxtPlugin((app) => {
   const config = useRuntimeConfig();
   const alerts = useAlerts();
-  const route = app._route;
-  const router = useRouter();
+  const route = app._route
+  const router = useRouter()
   const client = $fetch.create({
-<<<<<<< HEAD
-    baseURL: "http://localhost:3333/api/v1",
-=======
-    baseURL: config.public.apiUrl + '/api/v1',
->>>>>>> b334e063
+    baseURL: 'http://localhost:3333/api/v1',
     timeout: 5000,
     retry: 0,
     retryDelay: 5000,
     // withCredentials: true,
     headers: {
-      "Content-Type": "application/json",
-      Accept: "application/json",
-      "x-request-id": nanoid(),
+      'Content-Type': 'application/json',
+      Accept: 'application/json',
+      'x-request-id': nanoid(),
     },
     onRequest({ request, options, error }) {
       const newConfig = { ...config };
-      const token = useCookie("token");
+      const token = useCookie('token');
       const keySet = token.value;
-      const organizationId = useCookie("organization");
+      const organizationId = useCookie('organization')
 
       if (token.value === undefined) return newConfig;
 
       if (keySet) {
-        options.headers.set("Authorization", `Bearer ${keySet}`);
+        options.headers.set('Authorization', `Bearer ${keySet}`);
       }
 
-      options.headers.set("x-organization-id", organizationId.value);
-      if ("project-id" in route.query) {
-        options.headers.set("x-project-id", route.query["project-id"]);
+      options.headers.set('x-organization-id', organizationId.value);
+      if ('project-id' in route.query) {
+        options.headers.set('x-project-id', route.query['project-id']);
       }
     },
     onResponseError(error) {
-      const { request, response, options } = error;
+      const { request, response, options } = error
       // Log error
       console.log(
-        "[fetch response error]",
-        request,
-        response.status,
-        response.body,
+          "[fetch response error]",
+          request,
+          response.status,
+          response.body
       );
 
       if (response.status === 401) {
-        router.push("/auth/login");
+        router.push('/auth/login')
       }
 
       if (response._data.errors) {
@@ -58,18 +54,18 @@
           alerts.add({
             title: response.statusText,
             description: item.message,
-          });
-        });
+          })
+        })
       } else {
         alerts.add({
           title: response._data.name,
           description: response._data.message,
-        });
+        })
       }
 
-      return error;
+      return error
     },
-  });
+  })
 
   return {
     provide: {
