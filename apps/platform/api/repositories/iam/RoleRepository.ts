import { parseUri } from "../../parsers/url";
import type { AllowedParams } from "./../ApiParams";
import type { ApiResponse } from "./../ApiResponse";

interface PostOrganizationData {}

interface OrganizationResource {
  id: string;
  name: string;
  phone: string;
  fax: string;
  email: string;
  updated_at: string;
  created_at: string;
}

type PatchOrganizationData =
  | Partial<OrganizationResource>
  | { resultCode: string };

export const RoleRepository = function (client: any, config: Record<any, any>) {
  return {
<<<<<<< HEAD
    list: async (
      params?: AllowedParams<any, null, null>,
    ): Promise<ApiResponse<OrganizationResource[]>> => {
      const apiCallParams = params ? parseUri(params) : "";
      return client(`/roles${apiCallParams}`, { method: "GET" });
=======
    list: async (params?: AllowedParams<any, null, null>): Promise<ApiResponse<OrganizationResource[]>> => {
      const apiCallParams = params ? parseUri(params) : '';
      return client(`/iam/roles${apiCallParams}`, { method: 'GET' });
>>>>>>> b334e063
    },
    get: async (
      roleId: string,
      params?: AllowedParams<null, null, null>,
    ): Promise<ApiResponse<OrganizationResource>> => {
<<<<<<< HEAD
      const apiCallParams = params ? parseUri(params) : "";
      return client(`/roles/${roleId}${apiCallParams}`);
    },
    post: async (
      body: PostOrganizationData,
    ): Promise<ApiResponse<OrganizationResource>> => {
      return client(`/roles`, { method: "POST", body });
    },
    patch: async (
      roleId: string,
      body: PatchOrganizationData,
    ): Promise<ApiResponse<OrganizationResource>> => {
      return client(`/roles/${roleId}`, { method: "PUT", body });
=======
      const apiCallParams = params ? parseUri(params) : '';
      return client(`/iam/roles/${roleId}${apiCallParams}`);
    },
    post: async (body: PostOrganizationData): Promise<ApiResponse<OrganizationResource>> => {
      return client(`/iam/roles`, {  method: 'POST', body });
    },
    patch: async (roleId: string, body: PatchOrganizationData): Promise<ApiResponse<OrganizationResource>> => {
      return client(`/iam/roles/${roleId}`, {  method: 'PUT', body });
>>>>>>> b334e063
    },
  };
};<|MERGE_RESOLUTION|>--- conflicted
+++ resolved
@@ -1,6 +1,6 @@
-import { parseUri } from "../../parsers/url";
-import type { AllowedParams } from "./../ApiParams";
-import type { ApiResponse } from "./../ApiResponse";
+import { parseUri } from '../../parsers/url';
+import type { AllowedParams } from './../ApiParams';
+import type { ApiResponse } from './../ApiResponse';
 
 interface PostOrganizationData {}
 
@@ -14,52 +14,26 @@
   created_at: string;
 }
 
-type PatchOrganizationData =
-  | Partial<OrganizationResource>
-  | { resultCode: string };
+type PatchOrganizationData = Partial<OrganizationResource> | { resultCode: string };
 
 export const RoleRepository = function (client: any, config: Record<any, any>) {
   return {
-<<<<<<< HEAD
-    list: async (
-      params?: AllowedParams<any, null, null>,
-    ): Promise<ApiResponse<OrganizationResource[]>> => {
-      const apiCallParams = params ? parseUri(params) : "";
-      return client(`/roles${apiCallParams}`, { method: "GET" });
-=======
     list: async (params?: AllowedParams<any, null, null>): Promise<ApiResponse<OrganizationResource[]>> => {
       const apiCallParams = params ? parseUri(params) : '';
-      return client(`/iam/roles${apiCallParams}`, { method: 'GET' });
->>>>>>> b334e063
+      return client(`/roles${apiCallParams}`, { method: 'GET' });
     },
     get: async (
       roleId: string,
       params?: AllowedParams<null, null, null>,
     ): Promise<ApiResponse<OrganizationResource>> => {
-<<<<<<< HEAD
-      const apiCallParams = params ? parseUri(params) : "";
+      const apiCallParams = params ? parseUri(params) : '';
       return client(`/roles/${roleId}${apiCallParams}`);
     },
-    post: async (
-      body: PostOrganizationData,
-    ): Promise<ApiResponse<OrganizationResource>> => {
-      return client(`/roles`, { method: "POST", body });
-    },
-    patch: async (
-      roleId: string,
-      body: PatchOrganizationData,
-    ): Promise<ApiResponse<OrganizationResource>> => {
-      return client(`/roles/${roleId}`, { method: "PUT", body });
-=======
-      const apiCallParams = params ? parseUri(params) : '';
-      return client(`/iam/roles/${roleId}${apiCallParams}`);
-    },
     post: async (body: PostOrganizationData): Promise<ApiResponse<OrganizationResource>> => {
-      return client(`/iam/roles`, {  method: 'POST', body });
+      return client(`/roles`, {  method: 'POST', body });
     },
     patch: async (roleId: string, body: PatchOrganizationData): Promise<ApiResponse<OrganizationResource>> => {
-      return client(`/iam/roles/${roleId}`, {  method: 'PUT', body });
->>>>>>> b334e063
+      return client(`/roles/${roleId}`, {  method: 'PUT', body });
     },
   };
 };