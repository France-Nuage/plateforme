--- conflicted
+++ resolved
@@ -10,11 +10,7 @@
             <span class="font-semibold text-white">France Nuage</span>
           </div>
           <div class="text-sm text-gray-400">
-<<<<<<< HEAD
-            <p>Email : <a href="mailto:bonjour@france-nuage.com" class="hover:text-white">bonjour@france-nuage.com</a></p>
-=======
             <p>Email : <a href="mailto:bonjour@france-nuage.fr" class="hover:text-white">bonjour@france-nuage.fr</a></p>
->>>>>>> 30657ab0
             <p>Téléphone : <a href="tel:+33781479170" class="hover:text-white">+33 7 81 47 91 70</a></p>
           </div>
         </div>
