--- conflicted
+++ resolved
@@ -17,7 +17,7 @@
   APP_KEY: Env.schema.string(),
   PLATFORM_URL: Env.schema.string(),
   HOST: Env.schema.string({ format: 'host' }),
-  LOG_LEVEL: Env.schema.enum(['fatal', 'error', 'warn', 'info', 'debug', 'trace']),
+  LOG_LEVEL: Env.schema.enum.optional(['fatal', 'error', 'warn', 'info', 'debug', 'trace']),
   API_URL: Env.schema.string(),
 
   /*
@@ -74,18 +74,14 @@
 
   /*
   |----------------------------------------------------------
-<<<<<<< HEAD
   | Variables for configuring the Cloudflare authentication headers
   |----------------------------------------------------------
   */
   CLOUDFLARE_ACCESS_CLIENT_ID: Env.schema.string.optional(),
   CLOUDFLARE_ACCESS_CLIENT_SECRET: Env.schema.string.optional(),
-  MIMIR_URL: Env.schema.string.optionalWhen(process.env.NODE_ENV !== 'production'),
 
   /*
   |----------------------------------------------------------
-=======
->>>>>>> 9c5bcf79
   | Variables for configuring the Worker account
   |----------------------------------------------------------
   */
@@ -99,7 +95,9 @@
   DEV_CLUSTER_ID: Env.schema.string.optional(),
   DEV_CLUSTER_NAME: Env.schema.string.optional(),
   DEV_CLUSTER_HOST: Env.schema.string.optionalWhen(
-<<<<<<< HEAD
+    ['production', 'test'].includes(process.env.NODE_ENV!)
+  ),
+  DEV_CLUSTER_TOKEN_ID: Env.schema.string.optionalWhen(
     ['production', 'test'].includes(process.env.NODE_ENV!)
   ),
   DEV_CLUSTER_TOKEN_ID: Env.schema.string.optionalWhen(
@@ -110,19 +108,4 @@
   ),
   DEV_USER_EMAIL: Env.schema.string.optional(),
   DEV_USER_PASSWORD: Env.schema.string.optional(),
-  CLOUDFLARE_ACCESS_CLIENT_ID: Env.schema.string.optional(),
-  CLOUDFLARE_ACCESS_CLIENT_SECRET: Env.schema.string.optional(),
-  MIMIR_URL: Env.schema.string.optionalWhen(process.env.NODE_ENV !== 'production'),
-=======
-    ['production', 'test'].includes(process.env.NODE_ENV!)
-  ),
-  DEV_CLUSTER_TOKEN_ID: Env.schema.string.optionalWhen(
-    ['production', 'test'].includes(process.env.NODE_ENV!)
-  ),
-  DEV_CLUSTER_TOKEN_SECRET: Env.schema.string.optionalWhen(
-    ['production', 'test'].includes(process.env.NODE_ENV!)
-  ),
-  DEV_USER_EMAIL: Env.schema.string.optional(),
-  DEV_USER_PASSWORD: Env.schema.string.optional(),
->>>>>>> 9c5bcf79
 })