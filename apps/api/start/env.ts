/*
|--------------------------------------------------------------------------
| Environment variables service
|--------------------------------------------------------------------------
|
| The `Env.create` method creates an instance of the Env service. The
| service validates the environment variables and also cast values
| to JavaScript data types.
|
*/

import { Env } from '@adonisjs/core/env'

export default await Env.create(new URL('../', import.meta.url), {
  NODE_ENV: Env.schema.enum(['development', 'production', 'test'] as const),
  PORT: Env.schema.number(),
  APP_KEY: Env.schema.string(),
  PLATFORM_URL: Env.schema.string(),
  HOST: Env.schema.string({ format: 'host' }),
  LOG_LEVEL: Env.schema.enum.optional(['fatal', 'error', 'warn', 'info', 'debug', 'trace']),
  API_URL: Env.schema.string(),

  /*
  |----------------------------------------------------------
  | Variables for configuring database connection
  |----------------------------------------------------------
  */
  DB_HOST: Env.schema.string({ format: 'host' }),
  DB_PORT: Env.schema.number(),
  DB_USER: Env.schema.string(),
  DB_PASSWORD: Env.schema.string.optional(),
  DB_DATABASE: Env.schema.string(),

  /*
  |----------------------------------------------------------
  | Variables for configuring the limiter package
  |----------------------------------------------------------
  */
  LIMITER_STORE: Env.schema.enum(['redis', 'memory'] as const),

  /*
  |----------------------------------------------------------
  | Variables for configuring the mail package
  |----------------------------------------------------------
  */
  BREVO_API_KEY: Env.schema.string.optionalWhen(process.env.NODE_ENV !== 'production'),
  SMTP_HOST: Env.schema.string.optional(),
  SMTP_PORT: Env.schema.number.optional(),
  SMTP_USER: Env.schema.string.optionalWhen(process.env.NODE_ENV !== 'production'),
  SMTP_PASSWORD: Env.schema.string.optionalWhen(process.env.NODE_ENV !== 'production'),

  /*
  |----------------------------------------------------------
  | Variables for configuring the drive package
  |----------------------------------------------------------
  */
  DRIVE_DISK: Env.schema.enum.optional(['fs', 'r2'] as const),
  R2_KEY: Env.schema.string.optionalWhen(process.env.DRIVE_DISK !== 'r2'),
  R2_SECRET: Env.schema.string.optionalWhen(process.env.DRIVE_DISK !== 'r2'),
  R2_BUCKET: Env.schema.string.optionalWhen(process.env.DRIVE_DISK !== 'r2'),
  R2_ENDPOINT: Env.schema.string.optionalWhen(process.env.DRIVE_DISK !== 'r2'),

  /*
  |----------------------------------------------------------
  | Variables for configuring the payment package
  |----------------------------------------------------------
  */
  STRIPE_SECRET_KEY: Env.schema.string(),

  REDIS_HOST: Env.schema.string({ format: 'host' }),
  REDIS_PORT: Env.schema.number.optional(),
  REDIS_PASSWORD: Env.schema.string.optional(),

  /*
  |----------------------------------------------------------
  | Variables for configuring the Cloudflare authentication headers
  |----------------------------------------------------------
  */
  CLOUDFLARE_ACCESS_CLIENT_ID: Env.schema.string.optional(),
  CLOUDFLARE_ACCESS_CLIENT_SECRET: Env.schema.string.optional(),
<<<<<<< HEAD
  MIMIR_URL: Env.schema.string.optionalWhen(process.env.NODE_ENV !== 'production'),
=======

  /*
  |----------------------------------------------------------
  | Variables for configuring the Worker account
  |----------------------------------------------------------
  */
  WORKER_USER_EMAIL: Env.schema.string.optional(),

  /*
  |----------------------------------------------------------
  | Variables for configuring the development assets
  |----------------------------------------------------------
  */
  DEV_CLUSTER_ID: Env.schema.string.optional(),
  DEV_CLUSTER_NAME: Env.schema.string.optional(),
  DEV_NODE_ID: Env.schema.string.optional(),
  DEV_NODE_NAME: Env.schema.string.optional(),
  DEV_NODE_TOKEN: Env.schema.string.optionalWhen(
    ['production', 'test'].includes(process.env.NODE_ENV!)
  ),
  DEV_NODE_URL: Env.schema.string.optionalWhen(
    ['production', 'test'].includes(process.env.NODE_ENV!)
  ),
>>>>>>> c8ced76a
})<|MERGE_RESOLUTION|>--- conflicted
+++ resolved
@@ -36,7 +36,7 @@
   | Variables for configuring the limiter package
   |----------------------------------------------------------
   */
-  LIMITER_STORE: Env.schema.enum(['redis', 'memory'] as const),
+  LIMITER_STORE: Env.schema.enum.optional(['redis', 'memory'] as const),
 
   /*
   |----------------------------------------------------------
@@ -78,9 +78,7 @@
   */
   CLOUDFLARE_ACCESS_CLIENT_ID: Env.schema.string.optional(),
   CLOUDFLARE_ACCESS_CLIENT_SECRET: Env.schema.string.optional(),
-<<<<<<< HEAD
   MIMIR_URL: Env.schema.string.optionalWhen(process.env.NODE_ENV !== 'production'),
-=======
 
   /*
   |----------------------------------------------------------
@@ -104,5 +102,4 @@
   DEV_NODE_URL: Env.schema.string.optionalWhen(
     ['production', 'test'].includes(process.env.NODE_ENV!)
   ),
->>>>>>> c8ced76a
 })