--- conflicted
+++ resolved
@@ -9,8 +9,6 @@
 
 import router from '@adonisjs/core/services/router'
 import { middleware } from '#start/kernel'
-import AutoSwagger from 'adonis-autoswagger'
-import swagger from '#config/swaggerConfig'
 // import transmit from '@adonisjs/transmit/services/main'
 
 // transmit.registerRoutes((route) => {
@@ -20,11 +18,7 @@
 //   // route.use(throttle)
 // })
 
-<<<<<<< HEAD
-const ServicesController = () => import('#controllers/v1/services/services_controller') //controller not found I had to create a new controller
-=======
 const ServicesController = () => import('#controllers/v1/catalog/services_controller')
->>>>>>> 24a4be9a
 const OrganizationsController = () => import('#controllers/v1/resource/organizations_controller')
 const ProjectsController = () => import('#controllers/v1/resource/projects_controller')
 const FoldersController = () => import('#controllers/v1/resource/folders_controller')
@@ -38,18 +32,7 @@
 const RegionsController = () => import('#controllers/v1/infrastructure/regions_controller')
 const PricingController = () => import('#controllers/v1/billing/price_controller')
 const PaymentMethodController = () => import('#controllers/v1/payment/payment_methods_controller')
-const MetricsController = () => import('#controllers/v1/infrastructure/metrics_controller')
 
-router.get('/swagger', async () => {
-  return AutoSwagger.default.docs(router.toJSON(), swagger)
-})
-
-// Renders Swagger-UI and passes YAML-output of /swagger
-router.get('/docs', async () => {
-  return AutoSwagger.default.ui('/swagger', swagger)
-  // return AutoSwagger.default.scalar("/swagger"); to use Scalar instead
-  // return AutoSwagger.default.rapidoc("/swagger", "view"); to use RapiDoc instead (pass "view" default, or "read" to change the render-style)
-})
 router
   .group(() => {
     router
@@ -63,7 +46,6 @@
         router.resource('zones', ZonesController)
         router.resource('pricing', PricingController)
         router.resource('payment-methods', PaymentMethodController)
-        router.resource('infrastructures', MetricsController) // Fixing spelling error ('resource' -> 'resource')
 
         router
           .group(() => {
@@ -91,11 +73,6 @@
         router.get('/auth/me', [AuthController, 'me'])
       })
       .middleware([middleware.auth()])
-
-    router.group(() => {
-      router.post('/infrastructure/metrics', [MetricsController, 'store'])
-    })
-
     router.post('/auth/register', [AuthController, 'register'])
     router.post('/auth/login', [AuthController, 'login'])
     router.post('/auth/token', [AuthController, 'generateToken'])
