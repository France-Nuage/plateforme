--- conflicted
+++ resolved
@@ -18,11 +18,7 @@
 //   // route.use(throttle)
 // })
 
-<<<<<<< HEAD
-// const ServicesController = () => import('#controllers/v1/services/services_controller')
-=======
 const ServicesController = () => import('#controllers/v1/catalog/services_controller')
->>>>>>> 56330c45
 const OrganizationsController = () => import('#controllers/v1/resource/organizations_controller')
 const ProjectsController = () => import('#controllers/v1/resource/projects_controller')
 const FoldersController = () => import('#controllers/v1/resource/folders_controller')
@@ -44,7 +40,7 @@
         router.resource('folders', FoldersController)
         router.resource('organizations', OrganizationsController)
         router.resource('projects', ProjectsController)
-        // router.resource('services', ServicesController)
+        router.resource('services', ServicesController)
         router.resource('members', MembersController)
         router.resource('regions', RegionsController)
         router.resource('zones', ZonesController)
