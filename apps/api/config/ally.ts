--- conflicted
+++ resolved
@@ -1,9 +1,4 @@
-<<<<<<< HEAD
-import env from '#start/env'
-import {defineConfig, services} from '@adonisjs/ally'
-=======
 import { defineConfig } from '@adonisjs/ally'
->>>>>>> 24a4be9a
 
 const allyConfig = defineConfig({})
 
