import factory from '@adonisjs/lucid/factories'
<<<<<<< HEAD
import Country from '#models/country'
import { RegionFactory } from '#database/factories/infrastructure/region_factory'
=======
import Country from '#models/localisation/country'
>>>>>>> aaacffec

export const CountryFactory = factory
  .define(Country, ({ faker }) => {
    return {
<<<<<<< HEAD
      country__id: faker.string.uuid(),
      name: faker.address.country(),
      code: faker.address.countryCode(),
      latitude: faker.address.latitude(),
      longitude: faker.address.longitude(),
      postal_code_regex: faker.internet.password({
        length: 10,
        memorable: true,
        pattern: new RegExp(/\d/),
      }),
      phone_indicator: `+${faker.number.int({ min: 1, max: 999 })}`,
      phone_regex: faker.internet.password({
        length: 15,
        memorable: true,
        pattern: new RegExp(/[0-9]/),
      }),
      flag_svg: `<svg>${faker.lorem.paragraph()}</svg>`,
      createdAt: faker.date.recent(),
      updatedAt: faker.date.future(),
=======
      id: faker.string.uuid(),
      // name: faker.address.country(),
      // code: faker.address.countryCode(),
      // latitude: faker.address.latitude(),
      // longitude: faker.address.longitude(),
      // postal_code_regex: faker.internet.password({
      //   length: 10,
      //   memorable: true,
      //   pattern: new RegExp(/\d/),
      // }),
      // phone_indicator: `+${faker.datatype.number({ min: 1, max: 999 })}`,
      // phone_regex: faker.internet.password({
      //   length: 15,
      //   memorable: true,
      //   pattern: new RegExp(/[0-9]/),
      // }),
      // flag_svg: `<svg>${faker.lorem.paragraph()}</svg>`,
>>>>>>> aaacffec
    }
  })
  .relation('regions', () => RegionFactory)
  .build()<|MERGE_RESOLUTION|>--- conflicted
+++ resolved
@@ -1,15 +1,10 @@
 import factory from '@adonisjs/lucid/factories'
-<<<<<<< HEAD
-import Country from '#models/country'
 import { RegionFactory } from '#database/factories/infrastructure/region_factory'
-=======
 import Country from '#models/localisation/country'
->>>>>>> aaacffec
 
 export const CountryFactory = factory
   .define(Country, ({ faker }) => {
     return {
-<<<<<<< HEAD
       country__id: faker.string.uuid(),
       name: faker.address.country(),
       code: faker.address.countryCode(),
@@ -29,25 +24,6 @@
       flag_svg: `<svg>${faker.lorem.paragraph()}</svg>`,
       createdAt: faker.date.recent(),
       updatedAt: faker.date.future(),
-=======
-      id: faker.string.uuid(),
-      // name: faker.address.country(),
-      // code: faker.address.countryCode(),
-      // latitude: faker.address.latitude(),
-      // longitude: faker.address.longitude(),
-      // postal_code_regex: faker.internet.password({
-      //   length: 10,
-      //   memorable: true,
-      //   pattern: new RegExp(/\d/),
-      // }),
-      // phone_indicator: `+${faker.datatype.number({ min: 1, max: 999 })}`,
-      // phone_regex: faker.internet.password({
-      //   length: 15,
-      //   memorable: true,
-      //   pattern: new RegExp(/[0-9]/),
-      // }),
-      // flag_svg: `<svg>${faker.lorem.paragraph()}</svg>`,
->>>>>>> aaacffec
     }
   })
   .relation('regions', () => RegionFactory)
