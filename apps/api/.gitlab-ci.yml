--- conflicted
+++ resolved
@@ -1,11 +1,8 @@
-<<<<<<< HEAD
-#cache:
-#  paths:
-#    - apps/api/node_modules/
-#    - node_modules/
+cache:
+  paths:
+    - apps/api/node_modules/
+    - node_modules/
 
-=======
->>>>>>> 8486482a
 api_build:
   stage: build
   image: docker:latest
@@ -14,16 +11,11 @@
   variables:
     DOCKER_DRIVER: overlay2
     DOCKER_IMAGE: registry.gitlab.com/getnobullshit/france-nuage/plateforme/apps/api:$CI_COMMIT_SHORT_SHA
-<<<<<<< HEAD
-=======
-    LATEST_IMAGE: registry.gitlab.com/getnobullshit/france-nuage/plateforme/apps/api:$CI_COMMIT_BRANCH-latest
->>>>>>> 8486482a
   before_script:
     - echo "$CI_REGISTRY_PASSWORD" | docker login -u "$CI_REGISTRY_USER" "$CI_REGISTRY" --password-stdin
   script:
     - docker build -f apps/api/Dockerfile -t $DOCKER_IMAGE .
     - docker push $DOCKER_IMAGE
-<<<<<<< HEAD
 
 api_test:
   stage: test
@@ -45,7 +37,7 @@
     - export DB_USER=$POSTGRES_USER DB_PASSWORD=$POSTGRES_PASSWORD DB_DATABASE=$POSTGRES_DB DB_HOST=postgres DB_PORT=5432
     - npm install
     - node ace migration:run
-#    - node ace db:seed
+    #    - node ace db:seed
     - node ace test
   allow_failure: true
 
@@ -108,9 +100,3 @@
     - docker push $DOCKER_IMAGE
   only:
     - master
-=======
-    - docker push $LATEST_IMAGE 
-  rules:
-    - if: ($CI_COMMIT_BRANCH == "staging" || $CI_COMMIT_BRANCH == "master" || $CI_COMMIT_BRANCH == "test-ci") && ($CI_PIPELINE_SOURCE == "push" || $CI_PIPELINE_SOURCE == "merge_request_event")
-
->>>>>>> 8486482a
