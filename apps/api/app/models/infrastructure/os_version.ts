--- conflicted
+++ resolved
@@ -1,12 +1,6 @@
-<<<<<<< HEAD
-import {BaseModel, belongsTo, column, computed} from '@adonisjs/lucid/orm'
-import {DateTime} from 'luxon'
-import type {BelongsTo} from '@adonisjs/lucid/types/relations'
-=======
 import { BaseModel, belongsTo, column, computed } from '@adonisjs/lucid/orm'
 import { DateTime } from 'luxon'
 import type { BelongsTo } from '@adonisjs/lucid/types/relations'
->>>>>>> 24a4be9a
 import Os from '#models/infrastructure/os'
 
 export default class OsVersion extends BaseModel {
