import { DateTime } from 'luxon'
import hash from '@adonisjs/core/services/hash'
import { compose } from '@adonisjs/core/helpers'
import { BaseModel, column, computed } from '@adonisjs/lucid/orm'
import { withAuthFinder } from '@adonisjs/auth/mixins/lucid'
import { DbAccessTokensProvider } from '@adonisjs/auth/access_tokens'

const AuthFinder = withAuthFinder(() => hash.use('scrypt'), {
  uids: ['email'],
  passwordColumnName: 'password',
})

export default class User extends compose(BaseModel, AuthFinder) {
<<<<<<< HEAD
  public static table = 'iam.users'
=======
  public static table = 'member.users'
>>>>>>> 30657ab0

  @computed()
  public get object() {
    return 'user'
  }

  @column({ isPrimary: true })
  declare id: number

  @column()
  declare lastname: string | null

  @column()
  declare firstname: string | null

  @column()
  declare email: string

  @column({ serializeAs: null })
  declare password: string

  @column.dateTime({ autoCreate: true })
  declare createdAt: DateTime

  @column.dateTime({ autoCreate: true, autoUpdate: true })
  declare updatedAt: DateTime | null

  static accessTokens = DbAccessTokensProvider.forModel(User, {
    expiresIn: '30 days',
    prefix: 'oat_',
    table: 'iam.auth_access_tokens',
    type: 'auth_token',
    tokenSecretLength: 40,
  })
}<|MERGE_RESOLUTION|>--- conflicted
+++ resolved
@@ -11,11 +11,7 @@
 })
 
 export default class User extends compose(BaseModel, AuthFinder) {
-<<<<<<< HEAD
-  public static table = 'iam.users'
-=======
   public static table = 'member.users'
->>>>>>> 30657ab0
 
   @computed()
   public get object() {
