--- conflicted
+++ resolved
@@ -1,16 +1,13 @@
-import {HttpContext} from '@adonisjs/core/http'
+import { HttpContext } from '@adonisjs/core/http'
 import OSPolicy from '#policies/infrastructure/os_policy'
 
 export default class OSController {
   async index({ response, request, bouncer }: HttpContext) {
     await bouncer.with(OSPolicy).authorize('index')
-<<<<<<< HEAD
-=======
 
     return response.notImplemented({
       request: request,
     })
->>>>>>> 24a4be9a
   }
 
   async show({ response, request, bouncer }: HttpContext) {
