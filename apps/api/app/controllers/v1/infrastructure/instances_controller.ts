--- conflicted
+++ resolved
@@ -70,9 +70,6 @@
       request: request,
     })
   }
-<<<<<<< HEAD
-}
-=======
 }
 
 
@@ -164,5 +161,4 @@
 //         "The restart state where the status is reset and can transition to Running or Stop.",
 //     },
 //   },
-// }).withConfig({});
->>>>>>> 30657ab0
+// }).withConfig({});