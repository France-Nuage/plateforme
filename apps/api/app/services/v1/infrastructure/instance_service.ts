--- conflicted
+++ resolved
@@ -45,11 +45,7 @@
     const node = zone.clusters[0].nodes[0]
 
     const vmid = await getNextVMID(node.url, node.token)
-<<<<<<< HEAD
     await proxmoxApi.node.qemu.create(
-=======
-    await createVM(
->>>>>>> 56330c45
       {
         vmid,
         nodeName: node.name,
