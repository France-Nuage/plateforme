import RequestQueryBuilder from '../../../utils/RequestQueryBuilder.js'
import Organization from '#models/resource/organization'
import User from '#models/user'
import Policy from '#models/iam/policy'
import Authorization from '#services/authorization'
import Role from '#models/iam/role'

export default {
  get: async function (id: string, includes: Array<string>, user: User) {
<<<<<<< HEAD
=======
    console.log('user', user)
>>>>>>> 24a4be9a
    return new RequestQueryBuilder(Organization.query())
      .withIncludes(includes)
      .applyWhere([['id', '=', id]])
      .firstOrFail()
  },
  list: async function (includes: Array<string>, user: User) {
    await user.load('policies')
    return new RequestQueryBuilder(Organization.query())
      .withIncludes(includes)
      .applyWhere([['id', 'in', user.policies.map((policy: Policy) => policy.organizationId)]])
      .withPagination(1, 10)
      .apply()
  },
  create: async function (body: { [_: string]: string | number | null }, user: User) {
    const organization = await Organization.create(body)
    const policy = await Policy.create({ organizationId: organization.id })
    const role = await Role.findOrFail('roles/resourcemanager.organizationAdmin')

    await Authorization.assign({
      user,
      role,
      policy,
      resource: { type: 'organization', id: organization.id },
    })

    return organization
  },
  // update: async function (id, body, user: User) {},
  // delete: async function (id, user: User) {},
}<|MERGE_RESOLUTION|>--- conflicted
+++ resolved
@@ -7,10 +7,7 @@
 
 export default {
   get: async function (id: string, includes: Array<string>, user: User) {
-<<<<<<< HEAD
-=======
     console.log('user', user)
->>>>>>> 24a4be9a
     return new RequestQueryBuilder(Organization.query())
       .withIncludes(includes)
       .applyWhere([['id', '=', id]])
