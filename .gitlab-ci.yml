# Define the pipeline stages
stages:
  - build
<<<<<<< HEAD
  - code-style
  - unit-tests
  - integration-tests
  - deploy
  - release
=======
  - test
  - migrate
  - deployment
  - post-deployment
  - cleanup
>>>>>>> 17ca480d

# Define the default image
image: docker:27-cli

# Define the docker-dind service that is started for each job
services:
  - name: docker:27-dind

# Define the preliminary scripts to run before every job
before_script:
  - docker login -u $CI_REGISTRY_USER -p $CI_REGISTRY_PASSWORD $CI_REGISTRY

build:
  stage: build
  script:
    - docker compose build --build-arg BUILDKIT_INLINE_CACHE=1
    - docker compose push

"code style / control-plane":
  stage: code-style
  script:
    - docker compose run --no-deps control-plane npm run lint
    - docker compose run --no-deps control-plane npx prettier --check "**/*.{js,json,md,ts,vue,yml}"

"code style / worker":
  stage: code-style
  script:
    - docker compose run --no-deps worker cargo fmt --check
    - docker compose run --no-deps worker cargo clippy

"unit tests / control-plane":
  stage: unit-tests
  script:
    - docker compose run control-plane npm run test

"unit tests / worker":
  stage: unit-tests
  script:
    - docker compose run --no-deps worker cargo test -- --test-threads=1

"integration tests":
  stage: integration-tests
  artifacts:
    when: always
    paths:
      - apps/platform/playwright-report/
      - docker-compose.log
    expire_in: 1 day
  after_script:
    - docker compose logs > docker-compose.log
  script:
    - docker compose up --detach
    - sleep 30 # TODO: replace by health check
    - docker compose exec -e PW_TEST_HTML_REPORT_OPEN='never' platform npx playwright test --project=firefox --reporter=dot,html --trace=on

"Deploy / control-plane (staging)":
  stage: deploy
  script:
    - docker build --target=release --file=apps/api/Dockerfile --tag=${CI_REGISTRY_IMAGE}/api:staging --push .
  only:
    - staging

"Deploy / control-plane (production)":
  stage: deploy
  script:
    - docker build --target=release --file=apps/api/Dockerfile --tag=${CI_REGISTRY_IMAGE}/api:production --push .
  only:
    - master

"Deploy / worker (staging)":
  stage: deploy
  script:
    - docker build --target=release --file=apps/worker-vm-status/Dockerfile --tag=${CI_REGISTRY_IMAGE}/worker:staging --push ./apps/worker-vm-status/
  only:
    - staging

"Deploy / worker (production)":
  stage: deploy
  script:
    - docker build --target=release --file=apps/worker-vm-status/Dockerfile --tag=${CI_REGISTRY_IMAGE}/worker:production --push ./apps/worker-vm-status/

  only:
    - master

"Release":
  image: node:22
  stage: release
  variables:
    CI: "true"
  before_script:
    - git remote set-url origin "https://oauth2:${GITLAB_TOKEN}@gitlab.com/${CI_PROJECT_PATH}.git"
    - npm install
  script:
<<<<<<< HEAD
    - npx semantic-release
  only:
    - master
=======
    - npm run format:check

docker-storage-cleanup:
  stage: cleanup
  image: docker:latest
  variables:
    DOCKER_HOST: unix:///var/run/docker.sock
  script:
    - docker system prune -af
    - docker image prune -af
    - docker volume prune -af
>>>>>>> 17ca480d
<|MERGE_RESOLUTION|>--- conflicted
+++ resolved
@@ -1,117 +1,54 @@
-# Define the pipeline stages
+cache:
+  paths:
+    - apps/api/node_modules/
+    - apps/platform/node_modules/
+    - node_modules/
+
 stages:
+  - install
+  - code-style
   - build
-<<<<<<< HEAD
-  - code-style
-  - unit-tests
-  - integration-tests
-  - deploy
-  - release
-=======
   - test
   - migrate
   - deployment
   - post-deployment
   - cleanup
->>>>>>> 17ca480d
 
-# Define the default image
-image: docker:27-cli
+include:
+  - local: "apps/api/.gitlab-ci.yml"
+  - local: "apps/platform/.gitlab-ci.yml"
+  - local: "apps/worker-vm-status/.gitlab-ci.yml"
 
-# Define the docker-dind service that is started for each job
-services:
-  - name: docker:27-dind
+install:
+  image: node:22
+  stage: install
+  script:
+    - npm install
+  cache:
+    key: ${CI_COMMIT_REF_SLUG}
+    paths:
+      - .npm-cache
+      - .turbo
+  artifacts:
+    paths:
+      - node_modules/
+      - .npm-cache
+      - .turbo
 
-# Define the preliminary scripts to run before every job
-before_script:
-  - docker login -u $CI_REGISTRY_USER -p $CI_REGISTRY_PASSWORD $CI_REGISTRY
+eslint:
+  image: node:22
+  stage: code-style
+  dependencies:
+    - install
+  script:
+    - npm run lint
 
-build:
-  stage: build
+prettier:
+  image: node:22
+  stage: code-style
+  dependencies:
+    - install
   script:
-    - docker compose build --build-arg BUILDKIT_INLINE_CACHE=1
-    - docker compose push
-
-"code style / control-plane":
-  stage: code-style
-  script:
-    - docker compose run --no-deps control-plane npm run lint
-    - docker compose run --no-deps control-plane npx prettier --check "**/*.{js,json,md,ts,vue,yml}"
-
-"code style / worker":
-  stage: code-style
-  script:
-    - docker compose run --no-deps worker cargo fmt --check
-    - docker compose run --no-deps worker cargo clippy
-
-"unit tests / control-plane":
-  stage: unit-tests
-  script:
-    - docker compose run control-plane npm run test
-
-"unit tests / worker":
-  stage: unit-tests
-  script:
-    - docker compose run --no-deps worker cargo test -- --test-threads=1
-
-"integration tests":
-  stage: integration-tests
-  artifacts:
-    when: always
-    paths:
-      - apps/platform/playwright-report/
-      - docker-compose.log
-    expire_in: 1 day
-  after_script:
-    - docker compose logs > docker-compose.log
-  script:
-    - docker compose up --detach
-    - sleep 30 # TODO: replace by health check
-    - docker compose exec -e PW_TEST_HTML_REPORT_OPEN='never' platform npx playwright test --project=firefox --reporter=dot,html --trace=on
-
-"Deploy / control-plane (staging)":
-  stage: deploy
-  script:
-    - docker build --target=release --file=apps/api/Dockerfile --tag=${CI_REGISTRY_IMAGE}/api:staging --push .
-  only:
-    - staging
-
-"Deploy / control-plane (production)":
-  stage: deploy
-  script:
-    - docker build --target=release --file=apps/api/Dockerfile --tag=${CI_REGISTRY_IMAGE}/api:production --push .
-  only:
-    - master
-
-"Deploy / worker (staging)":
-  stage: deploy
-  script:
-    - docker build --target=release --file=apps/worker-vm-status/Dockerfile --tag=${CI_REGISTRY_IMAGE}/worker:staging --push ./apps/worker-vm-status/
-  only:
-    - staging
-
-"Deploy / worker (production)":
-  stage: deploy
-  script:
-    - docker build --target=release --file=apps/worker-vm-status/Dockerfile --tag=${CI_REGISTRY_IMAGE}/worker:production --push ./apps/worker-vm-status/
-
-  only:
-    - master
-
-"Release":
-  image: node:22
-  stage: release
-  variables:
-    CI: "true"
-  before_script:
-    - git remote set-url origin "https://oauth2:${GITLAB_TOKEN}@gitlab.com/${CI_PROJECT_PATH}.git"
-    - npm install
-  script:
-<<<<<<< HEAD
-    - npx semantic-release
-  only:
-    - master
-=======
     - npm run format:check
 
 docker-storage-cleanup:
@@ -122,5 +59,4 @@
   script:
     - docker system prune -af
     - docker image prune -af
-    - docker volume prune -af
->>>>>>> 17ca480d
+    - docker volume prune -af