--- conflicted
+++ resolved
@@ -161,15 +161,12 @@
   playwright:
     image: mcr.microsoft.com/playwright:v1.51.0-noble
     command: /bin/sh -c "npx -y playwright@1.51.0 run-server --port 4444 --host 0.0.0.0"
-<<<<<<< HEAD
     deploy:
       resources:
         limits:
           memory: 2G
         reservations:
           memory: 512M
-=======
->>>>>>> e801423c
     ports:
       - "4444:4444"
     healthcheck:
