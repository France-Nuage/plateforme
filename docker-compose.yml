--- conflicted
+++ resolved
@@ -79,14 +79,9 @@
       - "3000:3000"
       - "39709:39709"
     volumes:
-<<<<<<< HEAD
-      - ./apps/platform:/usr/src/app/apps/platform
-      - /usr/src/apps/platform/node_modules
-=======
       - ./apps/platform:/app/apps/platform
       - /usr/src/app/node_modules
     working_dir: /app/apps/platform
->>>>>>> 92f367fd
 
   playwright:
     image: mcr.microsoft.com/playwright:v1.50.1-noble
