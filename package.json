{
  "name": "@france-nuage/monorepo",
  "private": true,
  "scripts": {
    "prepare": "husky",
    "semantic-release": "semantic-release"
  },
  "devDependencies": {
    "@commitlint/cli": "^19.7.1",
    "@commitlint/config-conventional": "^19.7.1",
    "@semantic-release/git": "^10.0.1",
    "@semantic-release/gitlab": "^13.2.4",
    "@semantic-release/npm": "^12.0.1",
    "@semantic-release/changelog": "^6.0.3",
    "@semantic-release/commit-analyzer": "^13.0.1",
    "@semantic-release/release-notes-generator": "^14.0.3",
    "husky": "^9.1.7",
    "lint-staged": "^15.4.3",
<<<<<<< HEAD
    "prettier": "^3.2.5",
    "semantic-release": "^24.2.3",
    "turbo": "^2.2.3"
  },
  "packageManager": "npm@11.1.0",
  "workspaces": [
    "apps/*",
    "packages/*"
  ],
  "volta": {
    "node": "22.13.1"
  },
  "dependencies": {
    "@tailwindcss/vite": "^4.0.17",
    "tailwindcss": "^4.0.17"
=======
    "semantic-release": "^24.2.3"
>>>>>>> 2ee886e4
  }
}<|MERGE_RESOLUTION|>--- conflicted
+++ resolved
@@ -16,24 +16,6 @@
     "@semantic-release/release-notes-generator": "^14.0.3",
     "husky": "^9.1.7",
     "lint-staged": "^15.4.3",
-<<<<<<< HEAD
-    "prettier": "^3.2.5",
-    "semantic-release": "^24.2.3",
-    "turbo": "^2.2.3"
-  },
-  "packageManager": "npm@11.1.0",
-  "workspaces": [
-    "apps/*",
-    "packages/*"
-  ],
-  "volta": {
-    "node": "22.13.1"
-  },
-  "dependencies": {
-    "@tailwindcss/vite": "^4.0.17",
-    "tailwindcss": "^4.0.17"
-=======
     "semantic-release": "^24.2.3"
->>>>>>> 2ee886e4
   }
 }