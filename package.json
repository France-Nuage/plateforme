--- conflicted
+++ resolved
@@ -1,103 +1,16 @@
 {
-  "name": "api",
-  "version": "0.0.0",
+  "name": "@france-nuage/monorepo",
   "private": true,
-  "type": "module",
-  "license": "UNLICENSED",
   "scripts": {
-    "start": "node bin/server.js",
-    "build": "node ace build",
-    "dev": "node ace serve --hmr",
-    "test": "node ace test",
-    "lint": "eslint .",
-    "format": "prettier --write .",
-    "typecheck": "tsc --noEmit"
-  },
-  "imports": {
-    "#controllers/*": "./app/controllers/*.js",
-    "#exceptions/*": "./app/exceptions/*.js",
-    "#models/*": "./app/models/*.js",
-    "#mails/*": "./app/mails/*.js",
-    "#services/*": "./app/services/*.js",
-    "#listeners/*": "./app/listeners/*.js",
-    "#events/*": "./app/events/*.js",
-    "#middleware/*": "./app/middleware/*.js",
-    "#validators/*": "./app/validators/*.js",
-    "#providers/*": "./providers/*.js",
-    "#policies/*": "./app/policies/*.js",
-    "#abilities/*": "./app/abilities/*.js",
-    "#database/*": "./database/*.js",
-    "#start/*": "./start/*.js",
-    "#tests/*": "./tests/*.js",
-    "#config/*": "./config/*.js"
+    "build": "turbo run build",
+    "dev": "turbo run dev",
+    "lint": "turbo run lint",
+    "format": "prettier --write \"**/*.{ts,tsx,md}\""
   },
   "devDependencies": {
-    "@adonisjs/assembler": "^7.8.2",
-    "@adonisjs/eslint-config": "^2.0.0-beta.6",
-    "@adonisjs/prettier-config": "^1.4.0",
-    "@adonisjs/tsconfig": "^1.4.0",
-    "@japa/api-client": "^2.0.4",
-    "@japa/assert": "^3.0.0",
-    "@japa/expect-type": "^2.0.2",
-    "@japa/plugin-adonisjs": "^3.0.1",
-    "@japa/runner": "^3.1.4",
-    "@japa/snapshot": "^2.0.6",
-    "@swc/core": "1.7.26",
-    "@types/luxon": "^3.4.2",
-    "@types/node": "^22.7.5",
-    "@types/swagger-jsdoc": "^6.0.4",
-    "@types/swagger-ui-express": "^4.1.7",
-    "eslint": "^9.12.0",
-    "hot-hook": "^0.3.1",
-    "pino-pretty": "^11.2.2",
-    "prettier": "^3.3.3",
-    "swagger-jsdoc": "^6.2.8",
-    "swagger-ui-express": "^5.0.1",
-    "typescript": "~5.6"
+    "prettier": "^3.2.5",
+    "turbo": "^2.2.3"
   },
-  "dependencies": {
-    "@adonisjs/ally": "^5.0.2",
-    "@adonisjs/auth": "^9.2.3",
-    "@adonisjs/bouncer": "^3.1.4",
-    "@adonisjs/core": "^6.14.1",
-    "@adonisjs/cors": "^2.2.1",
-    "@adonisjs/drive": "^3.2.0",
-    "@adonisjs/i18n": "^2.1.1",
-    "@adonisjs/limiter": "^2.3.2",
-    "@adonisjs/lucid": "^21.3.0",
-    "@adonisjs/mail": "^9.2.2",
-    "@adonisjs/redis": "^9.1.0",
-    "@adonisjs/transmit": "^2.0.2",
-    "@aws-sdk/client-s3": "^3.696.0",
-    "@aws-sdk/s3-request-presigner": "^3.696.0",
-    "@vinejs/vine": "^2.1.0",
-    "adonis-autoswagger": "^3.64.0",
-    "axios": "^1.7.8",
-    "edge.js": "^6.2.0",
-    "luxon": "^3.5.0",
-    "mjml": "^4.15.3",
-    "pg": "^8.13.1",
-    "protobufjs": "^7.4.0",
-    "reflect-metadata": "^0.2.2",
-    "snappy": "^7.2.2",
-    "stripe": "^17.4.0",
-    "ts-node-maintained": "^10.9.4"
-  },
-  "hotHook": {},
-  "overrides": {
-    "strtok3": "8.0.1"
-  },
-  "resolutions": {
-    "strtok3": "8.0.1"
-  },
-  "pnpm": {
-    "overrides": {
-      "strtok3": "8.0.1"
-    }
-  },
-<<<<<<< HEAD
-  "prettier": "@adonisjs/prettier-config"
-=======
   "packageManager": "npm@11.1.0",
   "workspaces": [
     "apps/*",
@@ -106,5 +19,4 @@
   "volta": {
     "node": "22.13.1"
   }
->>>>>>> 018c85eb
 }