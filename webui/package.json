--- conflicted
+++ resolved
@@ -1,60 +1,35 @@
 {
-  "name": "webui-vue",
+  "name": "webui",
+  "private": true,
   "version": "0.0.0",
-  "private": true,
   "type": "module",
   "scripts": {
     "dev": "vite",
-    "build": "run-p type-check \"build-only {@}\" --",
+    "build": "tsc -b && vite build",
+    "lint": "eslint .",
     "preview": "vite preview",
-<<<<<<< HEAD
-    "test:unit": "vitest",
-    "build-only": "vite build",
-    "type-check": "vue-tsc --build",
-    "lint:oxlint": "oxlint . --fix -D correctness --ignore-path .gitignore",
-    "lint:eslint": "eslint . --fix",
-    "lint": "run-s lint:*",
-    "format": "prettier --write src/",
-    "generate": "protoc -I ../protocol --ts_out src/protocol --ts_opt optimize_code_size ../protocol/*.proto"
-=======
     "generate": "protoc -I ../controlplane/instance/ --ts_out src/protocol --ts_opt optimize_code_size ../controlplane/instance/*.proto"
->>>>>>> 2ee886e4
   },
   "dependencies": {
     "@protobuf-ts/grpcweb-transport": "^2.9.6",
     "@protobuf-ts/runtime": "^2.9.6",
     "@protobuf-ts/runtime-rpc": "^2.9.6",
-    "@tailwindcss/vite": "^4.0.17",
-    "lodash": "^4.17.21",
-    "pinia": "^3.0.1",
-    "tailwindcss": "^4.0.17",
-    "vue": "^3.5.13",
-    "vue-router": "^4.5.0"
+    "react": "^19.0.0",
+    "react-dom": "^19.0.0"
   },
   "devDependencies": {
+    "@eslint/js": "^9.21.0",
     "@protobuf-ts/plugin": "^2.9.6",
     "@protobuf-ts/protoc": "^2.9.6",
-    "@tsconfig/node22": "^22.0.0",
-    "@types/jsdom": "^21.1.7",
-    "@types/node": "^22.13.9",
-    "@vitejs/plugin-vue": "^5.2.1",
-    "@vitest/eslint-plugin": "^1.1.36",
-    "@vue/eslint-config-prettier": "^10.2.0",
-    "@vue/eslint-config-typescript": "^14.5.0",
-    "@vue/test-utils": "^2.4.6",
-    "@vue/tsconfig": "^0.7.0",
+    "@types/react": "^19.0.10",
+    "@types/react-dom": "^19.0.4",
+    "@vitejs/plugin-react": "^4.3.4",
     "eslint": "^9.21.0",
-    "eslint-plugin-oxlint": "^0.15.13",
-    "eslint-plugin-vue": "~10.0.0",
-    "jiti": "^2.4.2",
-    "jsdom": "^26.0.0",
-    "npm-run-all2": "^7.0.2",
-    "oxlint": "^0.15.13",
-    "prettier": "3.5.3",
-    "typescript": "~5.8.0",
-    "vite": "^6.2.1",
-    "vite-plugin-vue-devtools": "^7.7.2",
-    "vitest": "^3.0.8",
-    "vue-tsc": "^2.2.8"
+    "eslint-plugin-react-hooks": "^5.1.0",
+    "eslint-plugin-react-refresh": "^0.4.19",
+    "globals": "^15.15.0",
+    "typescript": "~5.7.2",
+    "typescript-eslint": "^8.24.1",
+    "vite": "^6.2.0"
   }
 }